--- conflicted
+++ resolved
@@ -72,11 +72,7 @@
             capture_output=True, env=None, cwd=None, check=False)
 
         # ensure the correct artefacts were created
-<<<<<<< HEAD
         assert config.artefact_store[ArtefactSet.OBJECT_ARCHIVES] == {
-            None: [str(config.build_output / 'mylib.a')]}
-=======
-        assert config.artefact_store[OBJECT_ARCHIVES] == {
             None: [str(config.build_output / 'mylib.a')]}
 
     def test_incorrect_tool(self):
@@ -95,5 +91,4 @@
             archive_objects(config=config,
                             output_fpath=config.build_output / 'mylib.a')
         assert ("Unexpected tool 'gcc' of type '<class "
-                "'fab.tools.compiler.Gcc'>' instead of Ar" in str(err.value))
->>>>>>> 03bed8e3
+                "'fab.tools.compiler.Gcc'>' instead of Ar" in str(err.value))