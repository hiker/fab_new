--- conflicted
+++ resolved
@@ -5,12 +5,8 @@
 
 from fab.artefacts import ArtefactSet
 from fab.steps import step
-<<<<<<< HEAD
 from fab.steps.find_source_files import find_source_files
-from fab.tools import Categories, Tool
-=======
 from fab.tools import Category, Tool
->>>>>>> 03bed8e3
 
 logger = logging.getLogger('fab')
 
