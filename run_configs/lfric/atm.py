#!/usr/bin/env python3

'''Example LFRic_atm build script.
'''

import logging

from fab.build_config import BuildConfig, AddFlags
from fab.steps.analyse import analyse
from fab.steps.archive_objects import archive_objects
from fab.steps.c_pragma_injector import c_pragma_injector
from fab.steps.compile_c import compile_c
from fab.steps.compile_fortran import compile_fortran
from fab.steps.grab.fcm import fcm_export
from fab.steps.grab.folder import grab_folder
from fab.steps.link import link_exe
from fab.steps.preprocess import preprocess_fortran, preprocess_c
from fab.steps.psyclone import psyclone, preprocess_x90
from fab.steps.find_source_files import find_source_files, Exclude, Include
from fab.tools import ToolBox

from grab_lfric import lfric_source_config, gpl_utils_source_config
from lfric_common import (API, configurator, fparser_workaround_stop_concatenation,
                          get_transformation_script)

logger = logging.getLogger('fab')


def file_filtering(config):
    """Based on lfric_atm/fcm-make/extract.cfg"""

    science_root = config.source_root / 'science'

    return [
        Exclude('unit-test', '/test/'),

        Exclude(science_root / 'um'),
        Include(science_root / 'um/atmosphere/AC_assimilation/iau_mod.F90'),
        Include(science_root / 'um/atmosphere/aerosols'),
        Include(science_root / 'um/atmosphere/atmosphere_service'),
        Include(science_root / 'um/atmosphere/boundary_layer'),
        Include(science_root / 'um/atmosphere/carbon/carbon_options_mod.F90'),
        Include(science_root / 'um/atmosphere/convection'),
        Include(science_root / 'um/atmosphere/convection/comorph/control/comorph_constants_mod.F90'),
        Include(science_root / 'um/atmosphere/diffusion_and_filtering/leonard_incs_mod.F90'),
        Include(science_root / 'um/atmosphere/diffusion_and_filtering/turb_diff_ctl_mod.F90'),
        Include(science_root / 'um/atmosphere/diffusion_and_filtering/turb_diff_mod.F90'),
        Include(science_root / 'um/atmosphere/dynamics'),
        Include(science_root / 'um/atmosphere/dynamics_advection'),
        Include(science_root / 'um/atmosphere/electric'),
        Include(science_root / 'um/atmosphere/energy_correction/eng_corr_inputs_mod.F90'),
        Include(science_root / 'um/atmosphere/energy_correction/flux_diag-fldiag1a.F90'),
        Include(science_root / 'um/atmosphere/free_tracers/free_tracers_inputs_mod.F90'),
        Include(science_root / 'um/atmosphere/free_tracers/water_tracers_mod.F90'),
        Include(science_root / 'um/atmosphere/free_tracers/wtrac_all_phase_chg.F90'),
        Include(science_root / 'um/atmosphere/free_tracers/wtrac_calc_ratio.F90'),
        Include(science_root / 'um/atmosphere/free_tracers/wtrac_move_phase.F90'),
        Include(science_root / 'um/atmosphere/idealised'),
        Include(science_root / 'um/atmosphere/large_scale_cloud'),
        Include(science_root / 'um/atmosphere/large_scale_precipitation'),
        Include(science_root / 'um/atmosphere/PWS_diagnostics/pws_diags_mod.F90'),
        Include(science_root / 'um/atmosphere/radiation_control/def_easyaerosol.F90'),
        Include(science_root / 'um/atmosphere/radiation_control/easyaerosol_mod.F90'),
        Include(science_root / 'um/atmosphere/radiation_control/easyaerosol_option_mod.F90'),
        Include(science_root / 'um/atmosphere/radiation_control/easyaerosol_read_input_mod.F90'),
        Include(science_root / 'um/atmosphere/radiation_control/fsd_parameters_mod.F90'),
        Include(science_root / 'um/atmosphere/radiation_control/max_calls.F90'),
        Include(science_root / 'um/atmosphere/radiation_control/r2_calc_total_cloud_cover.F90'),
        Include(science_root / 'um/atmosphere/radiation_control/rad_input_mod.F90'),
        Include(science_root / 'um/atmosphere/radiation_control/solinc_data.F90'),
        Include(science_root / 'um/atmosphere/radiation_control/spec_sw_lw.F90'),
        Include(science_root / 'um/atmosphere/stochastic_physics/stochastic_physics_run_mod.F90'),
        Include(science_root / 'um/atmosphere/tracer_advection/trsrce-trsrce2a.F90'),
        Include(science_root / 'um/control/dummy_libs/drhook/parkind1.F90'),
        Include(science_root / 'um/control/dummy_libs/drhook/yomhook.F90'),
        Include(science_root / 'um/control/glomap_clim_interface/glomap_clim_option_mod.F90'),
        Include(science_root / 'um/control/grids'),
        Include(science_root / 'um/control/misc'),
        Include(science_root / 'um/control/mpp/decomp_params.F90'),
        Include(science_root / 'um/control/mpp/um_parcore.F90'),
        Include(science_root / 'um/control/mpp/um_parparams.F90'),
        Include(science_root / 'um/control/mpp/um_parvars.F90'),
        Include(science_root / 'um/control/stash/copydiag_3d_mod.F90'),
        Include(science_root / 'um/control/stash/copydiag_mod.F90'),
        Include(science_root / 'um/control/stash/cstash_mod.F90'),
        Include(science_root / 'um/control/stash/profilename_length_mod.F90'),
        Include(science_root / 'um/control/stash/set_levels_list.F90'),
        Include(science_root / 'um/control/stash/set_pseudo_list.F90'),
        Include(science_root / 'um/control/stash/stash_array_mod.F90'),
        Include(science_root / 'um/control/stash/stparam_mod.F90'),
        Include(science_root / 'um/control/stash/um_stashcode_mod.F90'),
        Include(science_root / 'um/control/top_level'),
        Include(science_root / 'um/control/ukca_interface/atmos_ukca_callback_mod.F90'),
        Include(science_root / 'um/control/ukca_interface/atmos_ukca_humidity_mod.F90'),
        Include(science_root / 'um/control/ukca_interface/get_emdiag_stash_mod.F90'),
        Include(science_root / 'um/control/ukca_interface/ukca_d1_defs.F90'),
        Include(science_root / 'um/control/ukca_interface/ukca_dissoc.F90'),
        Include(science_root / 'um/control/ukca_interface/ukca_eg_tracers_total_mass_mod.F90'),
        Include(science_root / 'um/control/ukca_interface/ukca_nmspec_mod.F90'),
        Include(science_root / 'um/control/ukca_interface/ukca_option_mod.F90'),
        Include(science_root / 'um/control/ukca_interface/ukca_photo_scheme_mod.F90'),
        Include(science_root / 'um/control/ukca_interface/ukca_radaer_lut_in.F90'),
        Include(science_root / 'um/control/ukca_interface/ukca_radaer_read_precalc.F90'),
        Include(science_root / 'um/control/ukca_interface/ukca_radaer_read_presc_mod.F90'),
        Include(science_root / 'um/control/ukca_interface/ukca_radaer_struct_mod.F90'),
        Include(science_root / 'um/control/ukca_interface/ukca_scavenging_diags_mod.F90'),
        Include(science_root / 'um/control/ukca_interface/ukca_scavenging_mod.F90'),
        Include(science_root / 'um/control/ukca_interface/ukca_tracer_stash.F90'),
        Include(science_root / 'um/control/ukca_interface/ukca_um_legacy_mod.F90'),
        Include(science_root / 'um/control/ukca_interface/ukca_volcanic_so2.F90'),
        Include(science_root / 'um/scm/modules/scmoptype_defn.F90'),
        Include(science_root / 'um/scm/modules/s_scmop_mod.F90'),
        Include(science_root / 'um/scm/modules/scm_convss_dg_mod.F90'),
        Include(science_root / 'um/scm/stub/dgnstcs_glue_conv.F90'),
        Include(science_root / 'um/scm/stub/scmoutput_stub.F90'),
        Include(science_root / 'um/atmosphere/COSP/cosp_input_mod.F90'),
        Include(science_root / 'um/control/coupling'),
        Include(science_root / 'um/atmosphere/gravity_wave_drag/g_wave_input_mod.F90'),
        Include(science_root / 'um/atmosphere/gravity_wave_drag/gw_ussp_prec_mod.F90'),
        Include(science_root / 'um/atmosphere/gravity_wave_drag/gw_ussp_params_mod.F90'),
        Include(science_root / 'um/atmosphere/gravity_wave_drag/gw_ussp_core_mod.F90'),
        Include(science_root / 'um/atmosphere/gravity_wave_drag/gw_ussp_mod.F90'),
        Include(science_root / 'um/atmosphere/gravity_wave_drag/gw_block.F90'),
        Include(science_root / 'um/atmosphere/gravity_wave_drag/gw_wave.F90'),
        Include(science_root / 'um/atmosphere/gravity_wave_drag/gw_setup.F90'),
        Include(science_root / 'um/atmosphere/gravity_wave_drag/c_gwave_mod.F90'),
        Include(science_root / 'um/utility/qxreconf/calc_fit_fsat.F'),

        Exclude(science_root / 'jules'),
        Include(science_root / 'jules/control/shared'),
        Include(science_root / 'jules/control/lfric'),
        Include(science_root / 'jules/control/cable/shared'),
        Include(science_root / 'jules/control/cable/cable_land'),
        Include(science_root / 'jules/control/cable/interface'),
        Include(science_root / 'jules/control/cable/util'),
        Include(science_root / 'jules/params/cable'),
        Include(science_root / 'jules/science_cable'),
        Include(science_root / 'jules/util/cable'),
        Include(science_root / 'jules/initialisation/cable'),
        Include(science_root / 'jules/control/standalone/jules_fields_mod.F90'),
        Include(science_root / 'jules/util/shared/gridbox_mean_mod.F90'),
        Include(science_root / 'jules/util/shared/metstats/metstats_mod.F90'),
        Include(science_root / 'jules/initialisation/shared/allocate_jules_arrays.F90'),
        Include(science_root / 'jules/initialisation/shared/freeze_soil.F90'),
        Include(science_root / 'jules/initialisation/shared/calc_urban_aero_fields_mod.F90'),
        Include(science_root / 'jules/initialisation/shared/check_compatible_options_mod.F90'),
        Include(science_root / 'jules/science/deposition'),
        Include(science_root / 'jules/science/params'),
        Include(science_root / 'jules/science/radiation'),
        Include(science_root / 'jules/science/snow'),
        Include(science_root / 'jules/science/soil'),
        Include(science_root / 'jules/science/surface'),
        Include(science_root / 'jules/science/vegetation'),

        Exclude(science_root / 'socrates'),
        Include(science_root / 'socrates/radiance_core'),
        Include(science_root / 'socrates/interface_core'),
        Include(science_root / 'socrates/illumination'),

        Exclude(science_root / 'ukca'),
        Include(science_root / 'ukca/science'),
        Include(science_root / 'ukca/control/core'),
        Include(science_root / 'ukca/control/glomap_clim/interface'),

        Exclude(science_root / 'shumlib')

    ]


if __name__ == '__main__':
    lfric_source = lfric_source_config.source_root / 'lfric'
    gpl_utils_source = gpl_utils_source_config.source_root / 'gpl_utils'

    with BuildConfig(project_label='atm $compiler $two_stage',
                     mpi=False, openmp=False, tool_box=ToolBox()) as state:

        # todo: use different dst_labels because they all go into the same folder,
        #       making it hard to see what came from where?
        # internal dependencies
        grab_folder(state, src=lfric_source / 'infrastructure/source/', dst_label='lfric')
        grab_folder(state, src=lfric_source / 'components/driver/source/', dst_label='lfric')
        grab_folder(state, src=lfric_source / 'components' / 'inventory' / 'source', dst_label='')
        grab_folder(state, src=lfric_source / 'components/science/source/', dst_label='lfric')
        grab_folder(state, src=lfric_source / 'components/lfric-xios/source/', dst_label='lfric', )

        # coupler - oasis component
        grab_folder(state, src=lfric_source / 'components/coupler-oasis/source/', dst_label='lfric')

        # gungho dynamical core
        grab_folder(state, src=lfric_source / 'gungho/source/', dst_label='lfric')

        grab_folder(state, src=lfric_source / 'um_physics/source/', dst_label='lfric')
        grab_folder(state, src=lfric_source / 'socrates/source/', dst_label='lfric')
        grab_folder(state, src=lfric_source / 'jules/source/', dst_label='lfric')

        # UM physics - versions as required by the LFRIC_REVISION in grab_lfric.py

        fcm_export(state, src='fcm:um.xm_tr/src', dst_label='science/um', revision=116568)
        fcm_export(state, src='fcm:jules.xm_tr/src', dst_label='science/jules', revision=25146)
        fcm_export(state, src='fcm:socrates.xm_tr/src', dst_label='science/socrates', revision='1331')
        fcm_export(state, src='fcm:shumlib.xm_tr/', dst_label='science/shumlib', revision='um13.1')
        fcm_export(state, src='fcm:casim.xm_tr/src', dst_label='science/casim', revision='10024')
        fcm_export(state, src='fcm:ukca.xm_tr/src', dst_label='science/ukca', revision='1179')

        # lfric_atm
        grab_folder(state, src=lfric_source / 'lfric_atm/source/', dst_label='lfric')
        grab_folder(state, src=lfric_source / 'lfric_atm' / 'optimisation',
                    dst_label='optimisation')
        # generate more source files in source and source/configuration
        configurator(state,
                     lfric_source=lfric_source,
                     gpl_utils_source=gpl_utils_source,
                     rose_meta_conf=lfric_source / 'lfric_atm/rose-meta/lfric-lfric_atm/HEAD/rose-meta.conf',
                     config_dir=state.source_root / 'lfric/configuration')

        find_source_files(state, path_filters=file_filtering(state))

        # todo: bundle this in with the preprocessor, for a better ux?
        c_pragma_injector(state)

        preprocess_c(
            state,
            path_flags=[
                AddFlags(match="$source/science/um/*", flags=['-I$relative/include']),
                AddFlags(match="$source/science/shumlib/*", flags=['-I$source/science/shumlib/common/src']),
                AddFlags(match='$source/science/um/controls/c_code/*', flags=[
                    '-I$source/science/um/include/other',
                    '-I$source/science/shumlib/shum_thread_utils/src']),
            ],
        )

        preprocess_fortran(
            state,
            common_flags=['-DRDEF_PRECISION=64', '-DUSE_XIOS', '-DUM_PHYSICS', '-DCOUPLED', '-DUSE_MPI=YES'],
            path_flags=[
                AddFlags(match="$source/science/um/*", flags=['-I$relative/include']),
                AddFlags(match="$source/science/jules/*", flags=['-DUM_JULES', '-I$output']),
                AddFlags(match="$source/science/*", flags=['-DLFRIC']),
            ],
        )

        # todo: put this inside the psyclone step, no need for it to be separate, there's nothing required between them
        preprocess_x90(state, common_flags=['-DUM_PHYSICS', '-DRDEF_PRECISION=64', '-DUSE_XIOS', '-DCOUPLED'])

        psyclone(
            state,
            kernel_roots=[state.build_output / 'lfric' / 'kernel'],
            transformation_script=get_transformation_script,
            cli_args=[],
<<<<<<< HEAD
            api="dynamo0.3",
=======
            api=API,
>>>>>>> 546ee9e6
        )

        # todo: do we need this one in here?
        fparser_workaround_stop_concatenation(state)

        analyse(
            state,
            root_symbol='lfric_atm',
            ignore_mod_deps=['netcdf', 'MPI', 'yaxt', 'pfunit_mod', 'xios', 'mod_wait'],
        )

        compile_c(state, common_flags=['-c', '-std=c99'])

        compile_fortran(
            state,
            common_flags=[
                '-c',
                '-ffree-line-length-none', '-fopenmp',
                '-g',
                '-finit-integer=31173', '-finit-real=snan', '-finit-logical=true', '-finit-character=85',
                '-fcheck=all', '-ffpe-trap=invalid,zero,overflow',

                '-Wall', '-Werror=character-truncation', '-Werror=unused-value', '-Werror=tabs',

            ],
            path_flags=[
                AddFlags('$output/science/*', ['-fdefault-real-8', '-fdefault-double-8']),
            ]
        )

        archive_objects(state)

        link_exe(
            state,
            flags=[
                '-lyaxt', '-lyaxt_c', '-lnetcdff', '-lnetcdf', '-lhdf5',  # EXTERNAL_DYNAMIC_LIBRARIES
                '-lxios',  # EXTERNAL_STATIC_LIBRARIES
                '-lstdc++',

                '-fopenmp',
            ],
        )<|MERGE_RESOLUTION|>--- conflicted
+++ resolved
@@ -247,11 +247,7 @@
             kernel_roots=[state.build_output / 'lfric' / 'kernel'],
             transformation_script=get_transformation_script,
             cli_args=[],
-<<<<<<< HEAD
-            api="dynamo0.3",
-=======
             api=API,
->>>>>>> 546ee9e6
         )
 
         # todo: do we need this one in here?
