##############################################################################
# (c) Crown copyright Met Office. All rights reserved.
# For further details please refer to the file COPYRIGHT
# which you should have received as part of this distribution
##############################################################################
"""
Fortran and C Preprocessing.

"""
import logging
import shutil
from dataclasses import dataclass
from pathlib import Path
from typing import Collection, List, Optional, Tuple

from fab.artefacts import (ArtefactSet, ArtefactsGetter, SuffixFilter,
                           CollectionGetter)
from fab.build_config import BuildConfig, FlagsConfig
from fab.metrics import send_metric
from fab.steps import check_for_errors, run_mp, step
<<<<<<< HEAD
from fab.tools import Categories, Preprocessor
from fab.util import (log_or_dot_finish, input_to_output_fpath, log_or_dot,
                      suffix_filter, Timer, by_type)
=======
from fab.tools import Category, Cpp, CppFortran, Preprocessor
from fab.artefacts import ArtefactsGetter, SuffixFilter, CollectionGetter
>>>>>>> 03bed8e3

logger = logging.getLogger(__name__)


@dataclass
class MpCommonArgs():
    """Common args for calling process_artefact() using multiprocessing."""
    config: BuildConfig
    output_suffix: str
    preprocessor: Preprocessor
    flags: FlagsConfig
    name: str


def pre_processor(config: BuildConfig, preprocessor: Preprocessor,
                  files: Collection[Path], output_collection, output_suffix,
                  common_flags: Optional[List[str]] = None,
                  path_flags: Optional[List] = None,
                  name="preprocess"):
    """
    Preprocess Fortran or C files.

    Uses multiprocessing, unless disabled in the config.

    :param config:
        The :class:`fab.build_config.BuildConfig` object where we can read settings
        such as the project workspace folder or the multiprocessing flag.
    :param preprocessor:
        The preprocessor executable.
    :param files:
        The files to preprocess.
    :param output_collection:
        The name of the output artefact collection.
    :param output_suffix:
        Suffix for output files.
    :param common_flags:
        Used to construct a :class:`~fab.config.FlagsConfig` object.
    :param path_flags:
        Used to construct a :class:`~fab.build_config.FlagsConfig` object.
    :param name:
        Human friendly name for logger output, with sensible default.

    """
    common_flags = common_flags or []
    flags = FlagsConfig(common_flags=common_flags, path_flags=path_flags)

    logger.info(f"preprocessor is '{preprocessor.name}'.")

    logger.info(f'preprocessing {len(files)} files')

    # common args for the child process
    mp_common_args = MpCommonArgs(
        config=config,
        output_suffix=output_suffix,
        preprocessor=preprocessor,
        flags=flags,
        name=name,
    )

    # bundle files with common args
    mp_args = [(file, mp_common_args) for file in files]

    results = run_mp(config, items=mp_args, func=process_artefact)
    check_for_errors(results, caller_label=name)

    log_or_dot_finish(logger)
    config.artefact_store[output_collection] = list(by_type(results, Path))


def process_artefact(arg: Tuple[Path, MpCommonArgs]):
    """
    Expects an input file in the source folder.
    Writes the output file to the output folder, with a lower case extension.

    """
    input_fpath, args = arg

    with Timer() as timer:
        output_fpath = (input_to_output_fpath(config=args.config,
                                              input_path=input_fpath)
                        .with_suffix(args.output_suffix))

        # already preprocessed?
        # todo: remove reuse_artefacts everywhere!
        if args.config.reuse_artefacts and output_fpath.exists():
            log_or_dot(logger, f'Preprocessor skipping: {input_fpath}')
        else:
            output_fpath.parent.mkdir(parents=True, exist_ok=True)

            params = args.flags.flags_for_path(path=input_fpath, config=args.config)

            log_or_dot(logger, f"PreProcessor running with parameters: "
                               f"'{' '.join(params)}'.'")
            try:
                args.preprocessor.preprocess(input_fpath, output_fpath, params)
            except Exception as err:
<<<<<<< HEAD
                raise Exception(f"error preprocessing {input_fpath}:\n"
                                f"{err}") from err
=======
                raise Exception(f"error preprocessing {input_fpath}:\n{err}") from err
>>>>>>> 03bed8e3

    send_metric(args.name, str(input_fpath), {'time_taken': timer.taken, 'start': timer.start})
    return output_fpath


# todo: rename preprocess_fortran
@step
def preprocess_fortran(config: BuildConfig, source: Optional[ArtefactsGetter] = None, **kwargs):
    """
    Wrapper to pre_processor for Fortran files.

    Ensures all preprocessed files are in the build output.
    This means *copying* already preprocessed files from source to build output.

    Params as per :func:`~fab.steps.preprocess._pre_processor`.

    The preprocessor is taken from the `FPP` environment, or falls back to `fpp -P`.

    If source is not provided, it defaults to
    `SuffixFilter(ArtefactStore.ALL_SOURCE, '.F90')`.

    """
    source_getter = source or SuffixFilter(ArtefactSet.ALL_SOURCE,
                                           ['.F90', '.f90'])
    source_files = source_getter(config.artefact_store)
    F90s = suffix_filter(source_files, '.F90')
    f90s = suffix_filter(source_files, '.f90')

    fpp = config.tool_box[Category.FORTRAN_PREPROCESSOR]
    if not isinstance(fpp, CppFortran):
        raise RuntimeError(f"Unexpected tool '{fpp.name}' of type "
                           f"'{type(fpp)}' instead of CppFortran")

    # make sure any flags from FPP are included in any common flags specified by the config
    try:
        common_flags = kwargs.pop('common_flags')
    except KeyError:
        common_flags = []

    # preprocess big F90s
    pre_processor(
        config,
        preprocessor=fpp,
        common_flags=common_flags,
        files=F90s,
        output_collection=ArtefactSet.PREPROCESSED_FORTRAN,
        output_suffix='.f90',
        name='preprocess fortran',
        **kwargs,
    )

    # Add all pre-processed files to the set of files to compile
    config.artefact_store.copy_artefacts(ArtefactSet.PREPROCESSED_FORTRAN,
                                         ArtefactSet.FORTRAN_BUILD_FILES)

    # todo: parallel copy?
    # copy little f90s from source to output folder
    logger.info(f'Fortran preprocessor copying {len(f90s)} files to build_output')
    for f90 in f90s:
        output_path = input_to_output_fpath(config, input_path=f90)
        if output_path != f90:
            if not output_path.parent.exists():
                output_path.parent.mkdir(parents=True)
            log_or_dot(logger, f'copying {f90}')
            shutil.copyfile(str(f90), str(output_path))
            config.artefact_store.add(ArtefactSet.FORTRAN_BUILD_FILES, output_path)


class DefaultCPreprocessorSource(ArtefactsGetter):
    """
    A source getter specifically for c preprocessing.
    Looks for the default output from pragma injection, falls back to default source finder.
    This allows the step to work with or without a preceding pragma step.

    """
    def __call__(self, artefact_store):
        return CollectionGetter(ArtefactSet.PRAGMAD_C)(artefact_store) \
               or SuffixFilter(ArtefactSet.ALL_SOURCE, '.c')(artefact_store)


# todo: rename preprocess_c
@step
def preprocess_c(config: BuildConfig, source=None, **kwargs):
    """
    Wrapper to pre_processor for C files.

    Params as per :func:`~fab.steps.preprocess._pre_processor`.
    If source is not provided, it defaults to
    :class:`~fab.steps.preprocess.DefaultCPreprocessorSource`.

    """
    source_getter = source or DefaultCPreprocessorSource()
    source_files = source_getter(config.artefact_store)
    cpp = config.tool_box[Category.C_PREPROCESSOR]
    if not isinstance(cpp, Cpp):
        raise RuntimeError(f"Unexpected tool '{cpp.name}' of type "
                           f"'{type(cpp)}' instead of Cpp")

    pre_processor(
        config,
        preprocessor=cpp,
        files=source_files,
        output_collection=ArtefactSet.PREPROCESSED_C,
        output_suffix='.c',
        name='preprocess c',
        **kwargs,
    )

    config.artefact_store.copy_artefacts(ArtefactSet.PREPROCESSED_C,
                                         ArtefactSet.C_BUILD_FILES)<|MERGE_RESOLUTION|>--- conflicted
+++ resolved
@@ -18,14 +18,9 @@
 from fab.build_config import BuildConfig, FlagsConfig
 from fab.metrics import send_metric
 from fab.steps import check_for_errors, run_mp, step
-<<<<<<< HEAD
-from fab.tools import Categories, Preprocessor
+from fab.tools import Category, Cpp, CppFortran, Preprocessor
 from fab.util import (log_or_dot_finish, input_to_output_fpath, log_or_dot,
                       suffix_filter, Timer, by_type)
-=======
-from fab.tools import Category, Cpp, CppFortran, Preprocessor
-from fab.artefacts import ArtefactsGetter, SuffixFilter, CollectionGetter
->>>>>>> 03bed8e3
 
 logger = logging.getLogger(__name__)
 
@@ -122,12 +117,8 @@
             try:
                 args.preprocessor.preprocess(input_fpath, output_fpath, params)
             except Exception as err:
-<<<<<<< HEAD
                 raise Exception(f"error preprocessing {input_fpath}:\n"
                                 f"{err}") from err
-=======
-                raise Exception(f"error preprocessing {input_fpath}:\n{err}") from err
->>>>>>> 03bed8e3
 
     send_metric(args.name, str(input_fpath), {'time_taken': timer.taken, 'start': timer.start})
     return output_fpath
