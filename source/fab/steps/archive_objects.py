--- conflicted
+++ resolved
@@ -75,11 +75,7 @@
     targets, each with a name. This typically happens when configuring the
     :class:`~fab.steps.analyser.Analyser` step *with* a root symbol(s).
     We can assume each list of object files is sufficient to build each
-<<<<<<< HEAD
-    *<root_symbol>.exe*.
-=======
     *<root_symbol>* executable.
->>>>>>> 546ee9e6
 
     In this case you cannot specify an *output_fpath* path because they are
     automatically created from the target name.
