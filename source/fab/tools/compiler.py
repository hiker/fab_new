##############################################################################
# (c) Crown copyright Met Office. All rights reserved.
# For further details please refer to the file COPYRIGHT
# which you should have received as part of this distribution
##############################################################################

"""This file contains the base class for any compiler, and derived
classes for gcc, gfortran, icc, ifort
"""

import os
import re
from pathlib import Path
import warnings
from typing import List, Optional, Tuple, Union
import zlib

from fab.tools.category import Category
from fab.tools.flags import Flags
from fab.tools.tool import CompilerSuiteTool


class Compiler(CompilerSuiteTool):
    '''This is the base class for any compiler. It provides flags for

    - compilation only (-c),
    - naming the output file (-o),
    - OpenMP

    :param name: name of the compiler.
    :param exec_name: name of the executable to start.
    :param suite: name of the compiler suite this tool belongs to.
    :param category: the Category (C_COMPILER or FORTRAN_COMPILER).
    :param compile_flag: the compilation flag to use when only requesting
        compilation (not linking).
    :param mpi: whether MPI is supported by this compiler or not.
    :param output_flag: the compilation flag to use to indicate the name
        of the output file
    :param openmp_flag: the flag to use to enable OpenMP
    :param availability_option: a command line option for the tool to test
        if the tool is available on the current system. Defaults to
        `--version`.
    '''

    # pylint: disable=too-many-arguments
    def __init__(self, name: str,
                 exec_name: Union[str, Path],
                 suite: str,
                 category: Category,
                 mpi: bool = False,
                 compile_flag: Optional[str] = None,
                 output_flag: Optional[str] = None,
                 openmp_flag: Optional[str] = None,
                 availablility_option: Optional[str] = None):
        super().__init__(name, exec_name, suite, category=category,
                         availablility_option=availablility_option)
        self._version: Union[Tuple[int, ...], None] = None
        self._mpi = mpi
        self._compile_flag = compile_flag if compile_flag else "-c"
        self._output_flag = output_flag if output_flag else "-o"
        self._openmp_flag = openmp_flag if openmp_flag else ""
        self.flags.extend(os.getenv("FFLAGS", "").split())

    @property
    def mpi(self) -> bool:
        '''Returns whether this compiler supports MPI or not.'''
        return self._mpi

    @property
    def openmp_flag(self) -> str:
        '''Returns the flag to enable OpenMP.'''
        return self._openmp_flag

    def get_hash(self) -> int:
        ''':returns: a hash based on the compiler name and version.
        '''
        return (zlib.crc32(self.name.encode()) +
                zlib.crc32(self.get_version_string().encode()))

    def compile_file(self, input_file: Path,
                     output_file: Path,
                     openmp: bool,
                     add_flags: Union[None, List[str]] = None):
        '''Compiles a file. It will add the flag for compilation-only
        automatically, as well as the output directives. The current working
        directory for the command is set to the folder where the source file
        lives when compile_file is called. This is done to stop the compiler
        inserting folder information into the mod files, which would cause
        them to have different checksums depending on where they live.

        :param input_file: the path of the input file.
        :param output_file: the path of the output file.
        :param opemmp: whether OpenMP should be used or not.
        :param add_flags: additional compiler flags.
        '''

        params: List[Union[Path, str]] = [self._compile_flag]
        if openmp:
            params.append(self.openmp_flag)
        if add_flags:
            if self.openmp_flag in add_flags:
                warnings.warn(
                    f"OpenMP flag '{self.openmp_flag}' explicitly provided. "
                    f"OpenMP should be enabled in the BuildConfiguration "
                    f"instead.")
            params += add_flags

        params.extend([input_file.name,
                      self._output_flag, str(output_file)])

        return self.run(cwd=input_file.parent,
                        additional_parameters=params)

    def check_available(self) -> bool:
        '''Checks if the compiler is available. While the method in
        the Tools base class would be sufficient (when using --version),
        in case of a compiler we also want to store the compiler version.
        So, re-implement check_available in a way that will automatically
        store the compiler version for later usage.

        :returns: whether the compiler is available or not. We do
            this by requesting the compiler version.
        '''
        try:
            self.get_version()
            # A valid version means the compiler is available.
            return True
        except RuntimeError as err:
            # Compiler does not exist, or version could not be handled:
            self.logger.error(f'Error getting compiler version: {err}')
            return False

    def get_version(self) -> Tuple[int, ...]:
        """
        Try to get the version of the given compiler.

        Expects a version in a certain part of the --version output,
        which must adhere to the n.n.n format, with at least 2 parts.

        :returns: a tuple of at least 2 integers, representing the version
            e.g. (6, 10, 1) for version '6.10.1'.

        :raises RuntimeError: if the compiler was not found, or if it returned
            an unrecognised output from the version command.
        """
        if self._version is not None:
            return self._version

        # Run the compiler to get the version and parse the output
        # The implementations depend on vendor
        output = self.run_version_command()
        version_string = self.parse_version_output(self.category, output)

        # Expect the version to be dot-separated integers.
        try:
            version = tuple(int(x) for x in version_string.split('.'))
        except ValueError as err:
            raise RuntimeError(f"Unexpected version output format for "
                               f"compiler '{self.name}'. Should be numeric "
                               f"<n.n[.n, ...]>: {version_string}") from err

        # Expect at least 2 integer components, i.e. major.minor[.patch, ...]
        if len(version) < 2:
            raise RuntimeError(f"Unexpected version output format for "
                               f"compiler '{self.name}'. Should have at least "
                               f"two parts, <n.n[.n, ...]>: {version_string}")

        self.logger.info(
            f'Found compiler version for {self.name} = {version_string}')
        self._version = version
        return version

    def run_version_command(
            self, version_command: Optional[str] = '--version') -> str:
        '''
        Run the compiler's command to get its version.

        :param version_command: The compiler argument used to get version info.

        :returns: The output from the version command.

        :raises RuntimeError: if the compiler was not found, or raised an
            error.
        '''
        try:
            return self.run(version_command, capture_output=True)
        except RuntimeError as err:
            raise RuntimeError(f"Error asking for version of compiler "
                               f"'{self.name}'") from err

    def parse_version_output(self, category: Category,
                             version_output: str) -> str:
        '''
        Extract the numerical part from the version output.
        Implemented in specific compilers.
        '''
        raise NotImplementedError("The method `parse_version_output` must be "
                                  "provided using a mixin.")

    def get_version_string(self) -> str:
        """
        Get a string representing the version of the given compiler.

        :returns: a string of at least 2 numeric version components,
            i.e. major.minor[.patch, ...]

        :raises RuntimeError: if the compiler was not found, or if it returned
            an unrecognised output from the version command.
        """
        version = self.get_version()
        return '.'.join(str(x) for x in version)


# ============================================================================
class CCompiler(Compiler):
    '''This is the base class for a C compiler. It just sets the category
    of the compiler as convenience.

    :param name: name of the compiler.
    :param exec_name: name of the executable to start.
    :param suite: name of the compiler suite.
<<<<<<< HEAD
    :param mpi: whether MPI is supported by this compiler or not.
=======
    :param mpi: whether the compiler or linker support MPI.
>>>>>>> a79b41d3
    :param compile_flag: the compilation flag to use when only requesting
        compilation (not linking).
    :param output_flag: the compilation flag to use to indicate the name
        of the output file
    :param openmp_flag: the flag to use to enable OpenMP
    '''

    # pylint: disable=too-many-arguments
    def __init__(self, name: str, exec_name: str, suite: str,
                 mpi: bool = False,
                 compile_flag: Optional[str] = None,
                 output_flag: Optional[str] = None,
                 openmp_flag: Optional[str] = None):
        super().__init__(name, exec_name, suite,
                         category=Category.C_COMPILER, mpi=mpi,
                         compile_flag=compile_flag, output_flag=output_flag,
                         openmp_flag=openmp_flag)


# ============================================================================
class FortranCompiler(Compiler):
    '''This is the base class for a Fortran compiler. It is a compiler
    that needs to support a module output path and support for syntax-only
    compilation (which will only generate the .mod files).

    :param name: name of the compiler.
    :param exec_name: name of the executable to start.
    :param suite: name of the compiler suite.
    :param mpi: whether MPI is supported by this compiler or not.
    :param compile_flag: the compilation flag to use when only requesting
        compilation (not linking).
    :param output_flag: the compilation flag to use to indicate the name
        of the output file
    :param openmp_flag: the flag to use to enable OpenMP
    :param module_folder_flag: the compiler flag to indicate where to
        store created module files.
    :param syntax_only_flag: flag to indicate to only do a syntax check.
        The side effect is that the module files are created.
    '''

    # pylint: disable=too-many-arguments
    def __init__(self, name: str, exec_name: str, suite: str,
                 mpi: bool = False,
                 compile_flag: Optional[str] = None,
                 output_flag: Optional[str] = None,
                 openmp_flag: Optional[str] = None,
                 module_folder_flag: Optional[str] = None,
                 syntax_only_flag: Optional[str] = None,
                 ):

        super().__init__(name=name, exec_name=exec_name, suite=suite,
                         category=Category.FORTRAN_COMPILER,
                         mpi=mpi, compile_flag=compile_flag,
                         output_flag=output_flag, openmp_flag=openmp_flag)
        self._module_folder_flag = (module_folder_flag if module_folder_flag
                                    else "")
        self._syntax_only_flag = syntax_only_flag
        self._module_output_path = ""

    @property
    def has_syntax_only(self) -> bool:
        ''':returns: whether this compiler supports a syntax-only feature.'''
        return self._syntax_only_flag is not None

    def set_module_output_path(self, path: Path):
        '''Sets the output path for modules.

        :params path: the path to the output directory.
        '''
        self._module_output_path = str(path)

    def compile_file(self, input_file: Path,
                     output_file: Path,
                     openmp: bool,
                     add_flags: Union[None, List[str]] = None,
                     syntax_only: Optional[bool] = False):
        '''Compiles a file.

        :param input_file: the name of the input file.
        :param output_file: the name of the output file.
        :param openmp: if compilation should be done with OpenMP.
        :param add_flags: additional flags for the compiler.
        :param syntax_only: if set, the compiler will only do
            a syntax check
        '''

        params: List[str] = []
        if add_flags:
            new_flags = Flags(add_flags)
            if self._module_folder_flag:
                new_flags.remove_flag(self._module_folder_flag,
                                      has_parameter=True)
            new_flags.remove_flag(self._compile_flag, has_parameter=False)
            params += new_flags

        if syntax_only and self._syntax_only_flag:
            params.append(self._syntax_only_flag)

        # Append module output path
        if self._module_folder_flag and self._module_output_path:
            params.append(self._module_folder_flag)
            params.append(self._module_output_path)
        super().compile_file(input_file, output_file, openmp=openmp,
                             add_flags=params)


# ============================================================================
class GnuVersionHandling():
    '''Mixin to handle version information from GNU compilers'''

    def parse_version_output(self, category: Category,
                             version_output: str) -> str:
        '''
        Extract the numerical part from a GNU compiler's version output

        :param name: the compiler's name
        :param category: the compiler's Category
        :param version_output: the full version output from the compiler
        :returns: the actual version as a string

        :raises RuntimeError: if the output is not in an expected format.
        '''

        # Expect the version to appear after some in parentheses, e.g.
        # "GNU Fortran (...) n.n[.n, ...]" or # "gcc (...) n.n[.n, ...]"
        if category is Category.FORTRAN_COMPILER:
            name = "GNU Fortran"
        else:
            name = "gcc"
        # A version number is a digit, followed by a sequence of digits and
        # '.'', ending with a digit. It must then be followed by either the
        # end of the string, or a space (e.g. "... 5.6 123456"). We can't use
        # \b to determine the end, since then "1.2." would be matched
        # excluding the dot (so it would become a valid 1.2)
        exp = name + r" \(.*?\) (\d[\d\.]+\d)(?:$| )"
        # Multiline is required in case that the version number is the
        # end of the string, otherwise the $ would not match the end of line
        matches = re.search(exp, version_output, re.MULTILINE)
        if not matches:
            raise RuntimeError(f"Unexpected version output format for "
                               f"compiler '{name}': {version_output}")
        return matches.groups()[0]


# ============================================================================
class Gcc(GnuVersionHandling, CCompiler):
    '''Class for GNU's gcc compiler.

    :param name: name of this compiler.
    :param exec_name: name of the executable.
    '''
    def __init__(self,
                 name: str = "gcc",
                 exec_name: str = "gcc",
                 mpi: bool = False):
        super().__init__(name, exec_name, suite="gnu", mpi=mpi,
                         openmp_flag="-fopenmp")


# ============================================================================
class Gfortran(GnuVersionHandling, FortranCompiler):
    '''Class for GNU's gfortran compiler.

    :param name: name of this compiler.
    :param exec_name: name of the executable.
    '''

    def __init__(self, name: str = "gfortran",
                 exec_name: str = "gfortran"):
        super().__init__(name, exec_name, suite="gnu",
                         openmp_flag="-fopenmp",
                         module_folder_flag="-J",
                         syntax_only_flag="-fsyntax-only")


# ============================================================================
class IntelVersionHandling():
    '''Mixin to handle version information from Intel compilers'''

    def parse_version_output(self, category: Category,
                             version_output: str) -> str:
        '''
        Extract the numerical part from an Intel compiler's version output

        :param name: the compiler's name
        :param version_output: the full version output from the compiler
        :returns: the actual version as a string

        :raises RuntimeError: if the output is not in an expected format.
        '''

        # Expect the version to appear after some in parentheses, e.g.
        # "icc (...) n.n[.n, ...]" or "ifort (...) n.n[.n, ...]"
        if category == Category.C_COMPILER:
            name = "icc"
        else:
            name = "ifort"

        # A version number is a digit, followed by a sequence of digits and
        # '.'', ending with a digit. It must then be followed by a space.
        exp = name + r" \(.*?\) (\d[\d\.]+\d) "
        matches = re.search(exp, version_output)

        if not matches:
            raise RuntimeError(f"Unexpected version output format for "
                               f"compiler '{name}': {version_output}")
        return matches.groups()[0]


# ============================================================================
class Icc(IntelVersionHandling, CCompiler):
    '''Class for the Intel's icc compiler.

    :param name: name of this compiler.
    :param exec_name: name of the executable.
    '''

    def __init__(self, name: str = "icc", exec_name: str = "icc"):
        super().__init__(name, exec_name, suite="intel-classic",
                         openmp_flag="-qopenmp")


# ============================================================================
class Ifort(IntelVersionHandling, FortranCompiler):
    '''Class for Intel's ifort compiler.

    :param name: name of this compiler.
    :param exec_name: name of the executable.
    '''

    def __init__(self, name: str = "ifort", exec_name: str = "ifort"):
        super().__init__(name, exec_name, suite="intel-classic",
                         module_folder_flag="-module",
                         openmp_flag="-qopenmp",
                         syntax_only_flag="-syntax-only")<|MERGE_RESOLUTION|>--- conflicted
+++ resolved
@@ -219,11 +219,7 @@
     :param name: name of the compiler.
     :param exec_name: name of the executable to start.
     :param suite: name of the compiler suite.
-<<<<<<< HEAD
-    :param mpi: whether MPI is supported by this compiler or not.
-=======
     :param mpi: whether the compiler or linker support MPI.
->>>>>>> a79b41d3
     :param compile_flag: the compilation flag to use when only requesting
         compilation (not linking).
     :param output_flag: the compilation flag to use to indicate the name
