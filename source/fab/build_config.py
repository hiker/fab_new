##############################################################################
# (c) Crown copyright Met Office. All rights reserved.
# For further details please refer to the file COPYRIGHT
# which you should have received as part of this distribution
##############################################################################
"""
Contains the :class:`~fab.build_config.BuildConfig` and helper classes.

"""
import getpass
import logging
import os
import sys
import warnings
from datetime import datetime
from fnmatch import fnmatch
from logging.handlers import RotatingFileHandler
from multiprocessing import cpu_count
from pathlib import Path
from string import Template
from typing import List, Optional, Iterable

from fab.artefacts import ArtefactStore
from fab.constants import BUILD_OUTPUT, SOURCE_ROOT, PREBUILD, CURRENT_PREBUILDS
from fab.metrics import send_metric, init_metrics, stop_metrics, metrics_summary
<<<<<<< HEAD
from fab.newtools import Categories, ToolBox
=======
from fab.steps.cleanup_prebuilds import CLEANUP_COUNT, cleanup_prebuilds
>>>>>>> 4eb9a4d3
from fab.util import TimerLogger, by_type, get_fab_workspace

logger = logging.getLogger(__name__)


class BuildConfig():
    """
    Contains and runs a list of build steps.

    The user is not expected to instantiate this class directly,
    but rather through the build_config() context manager.

    """
    def __init__(self, project_label: str,
                 tool_box: ToolBox,
                 multiprocessing: bool = True, n_procs: Optional[int] = None,
                 reuse_artefacts: bool = False,
                 fab_workspace: Optional[Path] = None, two_stage=False,
                 verbose=False):
        """
        :param project_label:
            Name of the build project. The project workspace folder is created from this name, with spaces replaced
            by underscores.
        :param tool_box: The ToolBox with all tools to use in the build.
        :param multiprocessing:
            An option to disable multiprocessing to aid debugging.
        :param n_procs:
            The number of cores to use for multiprocessing operations. Defaults to the number of available cores.
        :param reuse_artefacts:
            A flag to avoid reprocessing certain files on subsequent runs.
            WARNING: Currently unsophisticated, this flag should only be used by Fab developers.
            The logic behind flag will soon be improved, in a work package called "incremental build".
        :param fab_workspace:
            Overrides the FAB_WORKSPACE environment variable.
            If not set, and FAB_WORKSPACE is not set, the fab workspace defaults to *~/fab-workspace*.
        :param two_stage:
            Compile .mod files first in a separate pass. Theoretically faster in some projects..
        :param verbose:
            DEBUG level logging.

        """
        self._tool_box = tool_box
        self.two_stage = two_stage
        self.verbose = verbose
        compiler = tool_box[Categories.FORTRAN_COMPILER]
        project_label = Template(project_label).safe_substitute(
            compiler=compiler.name,
            two_stage=f'{int(two_stage)+1}stage')

        self.project_label: str = project_label.replace(' ', '_')

        # workspace folder
        if not fab_workspace:
            fab_workspace = get_fab_workspace()
        logger.info(f"fab workspace is {fab_workspace}")

        self.project_workspace: Path = fab_workspace / self.project_label
        self.metrics_folder: Path = self.project_workspace / 'metrics' / self.project_label

        # source config
        self.source_root: Path = self.project_workspace / SOURCE_ROOT
        self.prebuild_folder: Path = self.build_output / PREBUILD

        # multiprocessing config
        self.multiprocessing = multiprocessing

        # turn off multiprocessing when debugging
        # todo: turn off multiprocessing when running tests, as a good test runner will run using mp
        if 'pydevd' in str(sys.gettrace()):
            logger.info('debugger detected, running without multiprocessing')
            self.multiprocessing = False

        self.n_procs = n_procs
        if self.multiprocessing and not self.n_procs:
            try:
                self.n_procs = max(1, len(os.sched_getaffinity(0)))
            except AttributeError:
                logger.error('could not enable multiprocessing')
                self.multiprocessing = False
                self.n_procs = None

        self.reuse_artefacts = reuse_artefacts

        # todo: should probably pull the artefact store out of the config
        # runtime
        self._artefact_store = ArtefactStore()

        self._build_timer = None
        self._start_time = None

    def __enter__(self):

        logger.info('')
        logger.info(f'initialising {self.project_label}')
        logger.info('')

        if self.verbose:
            logging.getLogger('fab').setLevel(logging.DEBUG)

        logger.info(f'building {self.project_label}')
        self._start_time = datetime.now().replace(microsecond=0)
        self._run_prep()

        with TimerLogger(f'running {self.project_label} build steps') as build_timer:
            # this will return to the build script
            self._build_timer = build_timer
            return self

    def __exit__(self, exc_type, exc_val, exc_tb):

        if not exc_type:  # None if there's no error.
            if CLEANUP_COUNT not in self.artefact_store:
                logger.info("no housekeeping step was run, using a default hard cleanup")
                cleanup_prebuilds(config=self, all_unused=True)

        logger.info(f"Building '{self.project_label}' took {datetime.now() - self._start_time}")

        # always
        self._finalise_metrics(self._start_time, self._build_timer)
        self._finalise_logging()

    @property
<<<<<<< HEAD
    def tool_box(self):
        return self._tool_box

    @property
    def build_output(self):
        return self.project_workspace / BUILD_OUTPUT
=======
    def artefact_store(self) -> ArtefactStore:
        ''':returns: the Artefact instance for this configuration.
        '''
        return self._artefact_store
>>>>>>> 4eb9a4d3

    @property
    def build_output(self) -> Path:
        ''':returns: the build output path.
        '''
        return self.project_workspace / BUILD_OUTPUT

    def add_current_prebuilds(self, artefacts: Iterable[Path]):
        """
        Mark the given file paths as being current prebuilds, not to be cleaned during housekeeping.

        """
        self.artefact_store[CURRENT_PREBUILDS].update(artefacts)

    def _run_prep(self):
        self._init_logging()

        logger.info('')
        logger.info(f'running {self.project_label}')
        logger.info('')

        self._prep_folders()

        init_metrics(metrics_folder=self.metrics_folder)

        # note: initialising here gives a new set of artefacts each run
        self.artefact_store.reset()

    def _prep_folders(self):
        self.source_root.mkdir(parents=True, exist_ok=True)
        self.build_output.mkdir(parents=True, exist_ok=True)
        self.prebuild_folder.mkdir(parents=True, exist_ok=True)

    def _init_logging(self):
        # add a file logger for our run
        self.project_workspace.mkdir(parents=True, exist_ok=True)
        log_file_handler = RotatingFileHandler(self.project_workspace / 'log.txt', backupCount=5, delay=True)
        log_file_handler.doRollover()
        logging.getLogger('fab').addHandler(log_file_handler)

        logger.info(f"{datetime.now()}")
        if self.multiprocessing:
            logger.info(f'machine cores: {cpu_count()}')
            logger.info(f'available cores: {len(os.sched_getaffinity(0))}')
            logger.info(f'using n_procs = {self.n_procs}')
        logger.info(f"workspace is {self.project_workspace}")

    def _finalise_logging(self):
        # remove our file logger
        fab_logger = logging.getLogger('fab')
        log_file_handlers = list(by_type(fab_logger.handlers, RotatingFileHandler))
        if len(log_file_handlers) != 1:
            warnings.warn(f'expected to find 1 RotatingFileHandler for removal, found {len(log_file_handlers)}')
        fab_logger.removeHandler(log_file_handlers[0])

    def _finalise_metrics(self, start_time, steps_timer):
        send_metric('run', 'label', self.project_label)
        send_metric('run', 'datetime', start_time.isoformat())
        send_metric('run', 'time taken', steps_timer.taken)
        send_metric('run', 'sysname', os.uname().sysname)
        send_metric('run', 'nodename', os.uname().nodename)
        send_metric('run', 'machine', os.uname().machine)
        send_metric('run', 'user', getpass.getuser())
        stop_metrics()
        metrics_summary(metrics_folder=self.metrics_folder)


# todo: better name? perhaps PathFlags?
class AddFlags():
    """
    Add command-line flags when our path filter matches.
    Generally used inside a :class:`~fab.build_config.FlagsConfig`.

    """
    def __init__(self, match: str, flags: List[str]):
        """
        :param match:
            The string to match against each file path.
        :param flags:
            The command-line flags to add for matching files.

        Both the *match* and *flags* arguments can make use of templating:

        - `$source` for *<project workspace>/source*
        - `$output` for *<project workspace>/build_output*
        - `$relative` for *<the source file's folder>*

        For example::

            # For source in the um folder, add an absolute include path
            AddFlags(match="$source/um/*", flags=['-I$source/include']),

            # For source in the um folder, add an include path relative to each source file.
            AddFlags(match="$source/um/*", flags=['-I$relative/include']),

        """
        self.match: str = match
        self.flags: List[str] = flags

    # todo: we don't need the project_workspace, we could just pass in the output folder
    def run(self, fpath: Path, input_flags: List[str], config):
        """
        Check if our filter matches a given file. If it does, add our flags.

        :param fpath:
            Filepath to check.
        :param input_flags:
            The list of command-line flags Fab is building for this file.
        :param config:
            Contains the folders for templating `$source` and `$output`.

        """
        params = {'relative': fpath.parent, 'source': config.source_root, 'output': config.build_output}

        # does the file path match our filter?
        if not self.match or fnmatch(str(fpath), Template(self.match).substitute(params)):
            # use templating to render any relative paths in our flags
            add_flags = [Template(flag).substitute(params) for flag in self.flags]

            # add our flags
            input_flags += add_flags


class FlagsConfig():
    """
    Return command-line flags for a given path.

    Simply allows appending flags but may evolve to also replace and remove flags.

    """
    def __init__(self, common_flags: Optional[List[str]] = None, path_flags: Optional[List[AddFlags]] = None):
        """
        :param common_flags:
            List of flags to apply to all files. E.g `['-O2']`.
        :param path_flags:
            List of :class:`~fab.build_config.AddFlags` objects which apply flags to selected paths.

        """
        self.common_flags = common_flags or []
        self.path_flags = path_flags or []

    # todo: there's templating both in this method and the run method it calls.
    #       make sure it's all properly documented and rationalised.
    def flags_for_path(self, path: Path, config):
        """
        Get all the flags for a given file, in a reproducible order.

        :param path:
            The file path for which we want command-line flags.
        :param config:
            THe config contains the source root and project workspace.

        """
        # We COULD make the user pass these template params to the constructor
        # but we have a design requirement to minimise the config burden on the user,
        # so we take care of it for them here instead.
        params = {'source': config.source_root, 'output': config.build_output}
        flags = [Template(i).substitute(params) for i in self.common_flags]

        for flags_modifier in self.path_flags:
            flags_modifier.run(path, flags, config=config)

        return flags<|MERGE_RESOLUTION|>--- conflicted
+++ resolved
@@ -23,11 +23,8 @@
 from fab.artefacts import ArtefactStore
 from fab.constants import BUILD_OUTPUT, SOURCE_ROOT, PREBUILD, CURRENT_PREBUILDS
 from fab.metrics import send_metric, init_metrics, stop_metrics, metrics_summary
-<<<<<<< HEAD
 from fab.newtools import Categories, ToolBox
-=======
 from fab.steps.cleanup_prebuilds import CLEANUP_COUNT, cleanup_prebuilds
->>>>>>> 4eb9a4d3
 from fab.util import TimerLogger, by_type, get_fab_workspace
 
 logger = logging.getLogger(__name__)
@@ -150,19 +147,15 @@
         self._finalise_logging()
 
     @property
-<<<<<<< HEAD
-    def tool_box(self):
+    def tool_box(self) -> ToolBox:
+        ''':returns: the tool box to use.'''
         return self._tool_box
 
     @property
-    def build_output(self):
-        return self.project_workspace / BUILD_OUTPUT
-=======
     def artefact_store(self) -> ArtefactStore:
         ''':returns: the Artefact instance for this configuration.
         '''
         return self._artefact_store
->>>>>>> 4eb9a4d3
 
     @property
     def build_output(self) -> Path:
